--- conflicted
+++ resolved
@@ -253,71 +253,6 @@
             current_guess = compute_initial_guesses(ensemble_vars[:, k, :])
             guesses.append(current_guess)
             cropped_ys.append(crop_frames(ys[k], s_frames))
-<<<<<<< HEAD
-        if not use_optax:
-            print("Nelder-Mead active")
-            # Minimize negative log likelihood serially for each keypoint
-            for block in blocks:
-                s_final = minimize(
-                    singlecam_smooth_min,
-                    x0=guesses[k],  # initial smooth param guess
-                    args=(block,
-                          cov_mats,
-                          cropped_ys,
-                          m0s,
-                          S0s,
-                          Cs,
-                          As,
-                          Rs),
-                    method='Nelder-Mead',
-                    tol=0.1,
-                    bounds=[(0, None)],
-                )
-                for b in block:
-                    s = s_final.x[0]
-                    print(f's={s} for keypoint {b}, nll={s_final.fun}')
-                    s_finals.append(s_final.x[0])
-        else:
-            print("Optax active")
-            # Optimize negative log likelihood using Optax for each block
-            for block in blocks:
-                guess = guesses[block[0]]
-                s_init = jnp.log(guess)  # Initialize in log-space
-                optimizer = optax.adam(learning_rate=0.25)
-                opt_state = optimizer.init(s_init)
-
-                @jax.jit
-                def step(s, opt_state):
-                    loss, grads = jax.value_and_grad(nll_loss)(s, block, cov_mats, cropped_ys, m0s,
-                                                               S0s, Cs, As, Rs)
-                    updates, opt_state = optimizer.update(grads, opt_state)
-                    s = optax.apply_updates(s, updates)
-                    return s, opt_state, loss
-
-                prev_loss = jnp.inf
-                for iteration in range(
-                        maxiter):  # Reasonable number of iterations to allow convergence
-                    s_init, opt_state, loss = step(s_init, opt_state)
-                    # print(f'Iteration {iteration}, Current loss: {loss}, Current s: {s_init}')
-
-                    tol = 0.001 * jnp.abs(
-                        jnp.log(prev_loss))  # Dynamic tolerance set to 0.1% of the previous loss
-                    # print(f'tol: {tol}')
-                    if jnp.linalg.norm(loss - prev_loss) < tol:
-                        print(
-                            f'Converged at iteration {iteration} with smoothing parameter {jnp.exp(s_init)}. NLL={loss}')
-                        break
-
-                    prev_loss = loss
-
-                s_final = jnp.exp(s_init)  # Convert back from log-space
-                for b in block:
-                    print(f's={s_final} for keypoint {b}')
-                    s_finals.append(s_final)
-    else:
-        s_finals = [smooth_param]
-=======
->>>>>>> eb6d0537
 
         cropped_ys = np.array(cropped_ys) #Concatenation of this list along dimension 0
         
@@ -478,14 +413,8 @@
     n_keypoints = ys.shape[0]
     ms_array = []
     Vs_array = []
-<<<<<<< HEAD
-    nlls = []
-    nll_values_array = []
-    Qs = jax.vmap(lambda s: s * cov_mats)(s_finals)[0]
-=======
     Qs = s[:, None, None] * process_cov
 
->>>>>>> eb6d0537
     # Run forward and backward pass for each keypoint
     for k in range(n_keypoints):
         mf, Vf, nll = jax_forward_pass(ys[k], m0s[k], S0s[k], As[k], Qs[k], Cs[k], Rs[k])
